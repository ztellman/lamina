--- conflicted
+++ resolved
@@ -40,16 +40,13 @@
 
 (deftype Channel
   [^Node receiver
-<<<<<<< HEAD
-   ^{:volatile-mutable true :tag Node} emitter]
+   ^{:volatile-mutable true :tag Node} emitter
+   metadata]
+
   clojure.lang.Counted
   (count [_]
     (count emitter))
-=======
-   ^{:volatile-mutable true :tag Node} emitter
-   metadata]
-
->>>>>>> b12db3ee
+
   IEnqueue
   (enqueue [_ msg]
     (g/propagate receiver msg true))
